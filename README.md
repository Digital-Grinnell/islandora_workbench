--- conflicted
+++ resolved
@@ -1,12 +1,6 @@
 # Islandora Workbench
 
-<<<<<<< HEAD
-A command-line tool for adding, updating, and deleting Islandora objects.
-
-Originally, a Python port of https://github.com/mjordan/claw_rest_ingester, but this tool now has more functionality than the original tool.
-=======
 A command-line tool that allows management of Islandora content via its REST interface. Started as a Python port of https://github.com/mjordan/claw_rest_ingester, but has additional functionality.
->>>>>>> 388aba89
 
 ## Requirements
 
